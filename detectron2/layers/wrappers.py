--- conflicted
+++ resolved
@@ -94,58 +94,6 @@
             self.quant_weight.to(device)
 
     def forward(self, x):
-<<<<<<< HEAD
-        if x.numel() == 0 and self.training:
-            # https://github.com/pytorch/pytorch/issues/12013
-            assert not isinstance(
-                self.norm, torch.nn.SyncBatchNorm
-            ), "SyncBatchNorm does not support empty inputs!"
-
-        if x.numel() == 0 and TORCH_VERSION <= (1, 4):
-            assert not isinstance(
-                self.norm, torch.nn.GroupNorm
-            ), "GroupNorm does not support empty inputs in PyTorch <=1.4!"
-            # When input is empty, we want to return a empty tensor with "correct" shape,
-            # So that the following operations will not panic
-            # if they check for the shape of the tensor.
-            # This computes the height and width of the output tensor
-            output_shape = [
-                (i + 2 * p - (di * (k - 1) + 1)) // s + 1
-                for i, p, di, k, s in zip(
-                    x.shape[-2:], self.padding, self.dilation, self.kernel_size, self.stride
-                )
-            ]
-            output_shape = [x.shape[0], self.weight.shape[0]] + output_shape
-            empty = _NewEmptyTensorOp.apply(x, output_shape)
-            if self.training:
-                # This is to make DDP happy.
-                # DDP expects all workers to have gradient w.r.t the same set of parameters.
-                _dummy = sum(x.view(-1)[0] for x in self.parameters()) * 0.0
-                return empty + _dummy
-            else:
-                return empty
-
-        if self.quantization is not None:
-            weight = self.quant_weight(self.weight)
-            if self.padding_after_quant:
-                x = self.quant_activation(x)
-
-            if self.padding_mode == 'circular':
-                expanded_padding = ((self.padding[1] + 1) // 2, self.padding[1] // 2,
-                                    (self.padding[0] + 1) // 2, self.padding[0] // 2)
-                x = F.pad(x, expanded_padding, mode='circular')
-            else:
-                x = F.pad(x, self.pads, 'constant', 0)
-            padding = (0, 0)
-
-            if not self.padding_after_quant:
-                x = self.quant_activation(x)
-
-            x = F.conv2d(x, weight, self.bias, self.stride, padding, self.dilation, self.groups)
-        else:
-            x = super().forward(x)
-
-=======
         # torchscript does not support SyncBatchNorm yet
         # https://github.com/pytorch/pytorch/issues/40507
         # and we skip these codes in torchscript since:
@@ -183,10 +131,28 @@
                 else:
                     return empty
 
-        x = F.conv2d(
-            x, self.weight, self.bias, self.stride, self.padding, self.dilation, self.groups
-        )
->>>>>>> a8f99821
+        if self.quantization is not None:
+            weight = self.quant_weight(self.weight)
+            if self.padding_after_quant:
+                x = self.quant_activation(x)
+
+            if self.padding_mode == 'circular':
+                expanded_padding = ((self.padding[1] + 1) // 2, self.padding[1] // 2,
+                                    (self.padding[0] + 1) // 2, self.padding[0] // 2)
+                x = F.pad(x, expanded_padding, mode='circular')
+            else:
+                x = F.pad(x, self.pads, 'constant', 0)
+            padding = (0, 0)
+
+            if not self.padding_after_quant:
+                x = self.quant_activation(x)
+
+            x = F.conv2d(x, weight, self.bias, self.stride, padding, self.dilation, self.groups)
+        else:
+            x = F.conv2d(
+                x, self.weight, self.bias, self.stride, self.padding, self.dilation, self.groups
+            )
+
         if self.norm is not None:
             x = self.norm(x)
         if self.activation is not None:
